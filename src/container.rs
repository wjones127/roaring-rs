--- conflicted
+++ resolved
@@ -1,13 +1,8 @@
 use std::num::Int;
 use std::fmt::{ Debug, Formatter, Result };
 
-<<<<<<< HEAD
 use util::ExtInt;
-use store::Store;
-use store::Store::{ Array, Bitmap };
-=======
 use store::Store::{ self, Array, Bitmap };
->>>>>>> c89b75de
 
 #[derive(PartialEq, Clone)]
 pub struct Container<Size: ExtInt> {
@@ -132,11 +127,7 @@
     }
 }
 
-<<<<<<< HEAD
-impl<Size: ExtInt + Show> Show for Container<Size> {
-=======
-impl<Size> Debug for Container<Size> where Size: Int + Debug {
->>>>>>> c89b75de
+impl<Size: ExtInt + Debug> Debug for Container<Size> {
     #[inline]
     fn fmt(&self, formatter: &mut Formatter) -> Result {
         format!("Container<{:?} @ {:?}>", self.len(), self.key()).fmt(formatter)
